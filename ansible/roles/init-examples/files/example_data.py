import storage.models
import job.models
from job.configuration.interface.job_interface import JobInterface
import ingest.models
from recipe.configuration.definition.recipe_definition import RecipeDefinition
import recipe.models
import storage.models
import trigger.models
import trigger.handler as trigger_handler

# Workspaces
if not storage.models.Workspace.objects.filter(name="raw").exists():
    storage.models.Workspace.objects.create(name="raw", title="raw", description="Raw ingested data",
        base_url="http://master:8080/raw",
        json_config={
        "version": "1.0", "broker": {"mount": "10.4.4.10:/raw", "type": "nfs"}}).save()

if not storage.models.Workspace.objects.filter(name="products").exists():
    storage.models.Workspace.objects.create(name="products", title="products", description="Product storage",
        base_url="http://master:8080/products",
        json_config={
        "version": "1.0", "broker": {"mount": "10.4.4.10:/products", "type": "nfs"}}).save()

# Triggers
if not trigger.models.TriggerRule.objects.filter(name="landsat-parse").exists():
    rule_handler = trigger_handler.get_trigger_rule_handler("INGEST")
    trigger_rule = rule_handler.create_trigger_rule({
        "version": "1.0",
        "condition": {
            "media_type": "application/x-tar",
            "data_types": ["landsat"]
        },
        "data": {
            "input_data_name": "infile",
            "workspace_name": "products"
        }
    }, "landsat-parse", True)

# Job types
if not job.models.JobType.objects.filter(name="landsat-parse").exists():
    jt = job.models.JobType.objects.create_job_type("landsat-parse", "1.0.0",
            JobInterface({"output_data": [
                {"media_type": "image/tiff", "required": True, "type": "file", "name": "multispectral"},
                {"media_type": "image/tiff", "required": True, "type": "file", "name": "panchromatic"},
                {"media_type": "image/tiff", "required": True, "type": "file", "name": "thermal"}
            ],
            "shared_resources": [],
            "command_arguments": "${infile} ${job_output_dir}",
            "input_data": [
                {"media_types": ["application/octet-stream"], "required": True, "type": "file", "name": "infile"}],
            "version": "1.0", "command": "./parse_landsat.sh"}),
        description="Parse landsat multi-tif files in tar.gz archives",
        docker_image="10.4.4.10:5000/landsat-parse_1.0:dev",
        priority=200, timeout=300, max_tries=3, cpus_required=0.25, mem_required=512.)
    jt.title = "Landsat Parse"
    jt.save()
if not job.models.JobType.objects.filter(name="landsat-ndwi").exists():
    jt = job.models.JobType.objects.create_job_type("landsat-ndwi", "1.0.0",
            JobInterface({"output_data": [
                {"media_type": "image/tiff", "required": True, "type": "file", "name": "ndwi"}],
            "shared_resources": [],
            "command_arguments": "${msi} ${job_output_dir}",
            "input_data": [
                {"media_types": ["image/tiff"], "required": True, "type": "file", "name": "msi"}],
            "version": "1.0", "command": "python landsat_ndwi.py"}),
        description="Perform NDWI on landsat 8 data.",
        docker_image="10.4.4.10:5000/landsat-ndwi_1.0:dev",
        priority=250, timeout=300, max_tries=3, cpus_required=0.5, mem_required=512.)
    jt.title = "Landsat NDWI"
    jt.save()
if not job.models.JobType.objects.filter(name="landsat-tiles").exists():
    jt = job.models.JobType.objects.create_job_type("landsat-tiles", "1.0.0",
            JobInterface({"output_data": [
                {"required": True, "type": "files", "name": "tiles"}],
            "shared_resources": [],
            "command_arguments": "${image} ${job_output_dir}",
            "input_data": [
                {"media_types": ["image/tiff"], "required": True, "type": "file", "name": "image"}],
            "version": "1.0", "command": "./landsat_tiles.sh"}),
        description="Generate map tiles for a landsat 8 product.",
        docker_image="10.4.4.10:5000/landsat-tiles_1.0:dev",
        priority=250, timeout=300, max_tries=3, cpus_required=0.5, mem_required=512.)
    jt.title = "Landsat Tiles"
    jt.save()

try:
    ingest_jt = job.models.JobType.objects.filter(name="scale-ingest")
    if ingest_jt.exists():
        ingest_jt = ingest_jt.first()
        if ingest_jt.mem_required != 512.:
            ingest_jt.mem_required = 512.
            ingest_jt.save()
except:
    print("scale-ingest not found! did you load_all_data?")

# Recipes
if not recipe.models.RecipeType.objects.filter(name="landsat").exists():
    trigger_rule = trigger.models.TriggerRule.objects.get(name="landsat-parse")
<<<<<<< HEAD
=======
    assert(trigger_rule is not None)
>>>>>>> 85fab086
    r = recipe.models.RecipeType.objects.create_recipe_type("landsat", "1.0.0", "Landsat processing",
            "Perform standard Landsat ingest processing", RecipeDefinition({
                "version": "1.0",
                "input_data": [
                    {
                        "name": "infile",
                        "type": "file",
                        "media_types": ["application/x-tar"]
                    }
                ],
                "jobs": [
                    {
                        "name": "parse",
                        "job_type": {
                            "name": "landsat-parse",
                            "version": "1.0.0"
                        },
                        "recipe_inputs": [
                            {
                                "recipe_input": "infile",
                                "job_input": "infile"
                            }
                        ]
                    },
                    {
                        "name": "ndwi",
                        "job_type": {
                            "name": "landsat-ndwi",
                            "version": "1.0.0"
                        },
                        "dependencies": [
                            {
                                "name": "parse",
                                "connections": [
                                    {"output": "multispectral", "input": "msi"}
                                ]
                            }
                        ]
                    },
                    {
                        "name": "tiles",
                        "job_type": {
                            "name": "landsat-tiles",
                            "version": "1.0.0"
                        },
                        "dependencies": [
                            {
                                "name": "ndwi",
                                "connections": [
                                    {"output": "ndwi", "input": "image"}
                                ]
                            }
                        ]
                    }
                ]
            }), trigger_rule)

# Strike process
if not ingest.models.Strike.objects.filter(name="landsat").exists():
    ingest.models.Strike.objects.create_strike_process("landsat", "Landsat", "Landsat GeoTIFF Ingest",
	{
	    "files_to_ingest": [
		{
		    "data_types": [
			"landsat"
		    ],
		    "filename_regex": r".*tar.gz",
		    "workspace_name": "raw",
		    "workspace_path": "landsat"
		}
	    ],
	    "mount": "10.4.4.10:/ingest",
	    "transfer_suffix": "_tmp",
	    "version": "1.0"
	}).save()

# Country Data
if storage.models.CountryData.objects.count() == 0:
    from osgeo import ogr
    import os
    from django.contrib.gis.geos.geometry import GEOSGeometry
    from datetime import datetime

    driver = ogr.GetDriverByName('ESRI Shapefile')
    ds = driver.Open('/tmp/TM_WORLD_BORDERS-0.3.shp', 0)
    mtime = datetime.utcfromtimestamp(os.stat('/tmp/TM_WORLD_BORDERS-0.3.shp').st_mtime)
    layer = ds.GetLayer()
    for feature in layer:
        name = feature.GetFieldAsString('NAME')
        print('Importing %s' % name)
        fips = feature.GetFieldAsString('FIPS')
        iso2 = feature.GetFieldAsString('ISO2')
        iso3 = feature.GetFieldAsString('ISO3')
        iso_num = feature.GetFieldAsString('UN')
        geom = feature.GetGeometryRef()
        wkt = geom.ExportToWkt()
        storage.models.CountryData.objects.create(name=name,
                                                  fips=fips,
                                                  iso2=iso2,
                                                  iso3=iso3,
                                                  iso_num=iso_num,
                                                  border=GEOSGeometry(wkt),
                                                  effective=mtime).save()<|MERGE_RESOLUTION|>--- conflicted
+++ resolved
@@ -96,10 +96,7 @@
 # Recipes
 if not recipe.models.RecipeType.objects.filter(name="landsat").exists():
     trigger_rule = trigger.models.TriggerRule.objects.get(name="landsat-parse")
-<<<<<<< HEAD
-=======
     assert(trigger_rule is not None)
->>>>>>> 85fab086
     r = recipe.models.RecipeType.objects.create_recipe_type("landsat", "1.0.0", "Landsat processing",
             "Perform standard Landsat ingest processing", RecipeDefinition({
                 "version": "1.0",
