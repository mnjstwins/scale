--- conflicted
+++ resolved
@@ -51,15 +51,12 @@
             Workspaces
         </div>
     </div>
-<<<<<<< HEAD
     <div class="nav-section">
-        <div class="nav-link" ng-class="{strikes: 'selected'}[activePage]"
-            ng-click="goto('/strikes')">
+        <div class="nav-link" ng-class="{strikes: 'selected'}[vm.activePage]"
+            ng-click="vm.goto('/strikes')">
             Strikes
         </div>
     </div>
-=======
->>>>>>> 589fef87
     <div class="nav-section">
         <div class="nav-link" ng-class="{about: 'selected'}[vm.activePage]"
             ng-click="vm.goto('/about')">
