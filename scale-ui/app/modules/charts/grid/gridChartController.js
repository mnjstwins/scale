(function () {
    'use strict';

    angular.module('scaleApp').controller('aisGridChartController', function ($rootScope, $scope, $location, $uibModal, userService, scaleConfig, scaleService) {
        var svg = null,
            rect = null,
            scale = parseFloat($scope.scale),
            tip = d3.tip()
                .attr('class', 'd3-tip')
                .offset([-10, 0])
                .html(function(d) {
                    var failures = d.status.getFailures(),
                        failStr = failures.length > 0 ? '<br /><br />' : '';

                    _.forEach(failures, function (f) {
                        failStr = failStr + '<span class="label label-' + f.status.toLowerCase() + '">' + _.capitalize(f.status.toLowerCase()) + ': ' + f.count + '</span> ';
                    });
                    return d.title + ' ' + d.version + '<br />' + getCellTotal(d) + failStr;
                });

        $scope.loading = true;
        $scope.dataValues = [];
        $scope.cellWidth = 50 * scale;
        $scope.cellHeight = 50 * scale;
        $scope.enableZoom = typeof $scope.mode !== 'undefined' ? $scope.mode === 'zoom' : true;
        $scope.enableTooltip = typeof $scope.mode !== 'undefined' ? $scope.mode === 'tooltip' : false;
        $scope.enableReveal = typeof $scope.reveal !== 'undefined' ? $scope.reveal : true;
        $scope.user = userService.getUserCreds();
        $scope.pauseReason = '';
        $scope.gridData = [];
        $scope.gridClass = function () {
            return $scope.icons === true ? 'icons' : '';
        };

        var width = $('.grid-chart').width(),
            height = $scope.rows ? ($scope.cellHeight * $scope.rows) + 10 : $scope.mode === 'zoom' ? scaleService.getViewportSize().height * 2 : ($scope.cellHeight * 6) + 10, // multiply cell height by 8 (highest zoom scale extent value) plus some breathing room
            cols = 0,
            rows = 0,
            cellFontLg = .4,
            cellFontSm = .3;

        var getDataValues = function (data) {
            $scope.gridData = [];
            $scope.dataValues = [];
            if (data.data) {
                var dataType = data.data.toString().split(',')[0];
                if (dataType === 'JobType') {
                    $scope.dataValues = _.sortByOrder(_.values(data.data), ['name'], ['asc']);
                    // associate JobType with JobTypeStatus
                    _.forEach($scope.dataValues, function (val) {
                        val.status = _.find(data.status, 'job_type.id', val.id);
                    });
                    $scope.dataValues = _.sortByOrder(_.values(data.data), ['status.has_running', 'status.description', 'name'], ['asc', 'asc', 'asc']);
                } else if (dataType === 'Node') {
                    $scope.dataValues = _.values(data.data);
                    //$scope.dataValues = _.sortByOrder(_.values(data.data), ['hostname'], ['asc']);
                    // associate Node with NodeStatus
                    _.forEach($scope.dataValues, function (val) {
                        val.status = _.find(data.status, 'node.id', val.id);
                    });
                    //$scope.dataValues = _.sortByOrder($scope.dataValues, ['hostname'], ['asc']); // sort by hostName asc
                } else {
                    $scope.dataValues = data.data;
                }

                cols = $scope.columns ? $scope.columns : Math.floor(width / $scope.cellWidth);
                rows = $scope.rows ? $scope.rows : Math.ceil($scope.dataValues.length / cols);

                d3.range(rows).map(function (row) {
                    d3.range(cols).map(function (col) {
                        if (col <= $scope.dataValues.length - 1) {
                            var dataObj = $scope.dataValues[(cols * row) + col];
                            if (dataObj) {
                                dataObj.coords = [col * $scope.cellHeight, row * $scope.cellWidth];
                                $scope.gridData.push(dataObj);
                            }
                        }
                    });
                });

                update();
            }
        };

        var revealData = function () {
            d3.selectAll('.cell-text')
                .style('display', 'none');
            d3.selectAll('.cell-text-detail')
                .style('display', 'block');
            d3.selectAll('.cell-pause-resume-icon')
                .style('display', 'block');
        };

        var hideData = function () {
            d3.selectAll('.cell-text')
                .style('display', 'block');
            d3.selectAll('.cell-text-detail')
                .style('display', 'none');
            d3.selectAll('.cell-pause-resume-icon')
                .style('display', 'none');
        };

        var initialize = function (data) {
            cols = $scope.columns ? $scope.columns : Math.floor(width / $scope.cellWidth);
            rows = $scope.rows ? $scope.rows : Math.ceil($scope.dataValues.length / cols);

            var tickValues = Array.apply(null, {length: rows}).map(Number.call, Number);

            var zoom = d3.behavior.zoom()
                .scaleExtent([1, 6])
                //.center([0, 0])
                .on('zoom', zoomed);

            if ($scope.enableZoom) {
                svg = d3.select('.grid-chart').append('svg')
                    .attr('width', width)
                    .attr('height', height)
                    .append('g')
                    .call(zoom)
                    .append('g');
            } else if ($scope.enableTooltip) {
                svg = d3.select('.grid-chart').append('svg')
                    .attr('width', width)
                    .attr('height', height)
                    .append('g')
                    .call(tip);
            } else {
                svg = d3.select('.grid-chart').append('svg')
                    .attr('width', width)
                    .attr('height', height)
                    .append('g');
            }

            svg.append('rect')
                .attr('class', 'overlay')
                .attr('width', width)
                .attr('height', height);

            if ($scope.showAxes) {
                var y = d3.scale.linear()
                    .domain([0, rows])
                    .range([0, height-10]);

                var yAxis = d3.svg.axis()
                    .scale(y)
                    .orient('left')
                    .tickValues(tickValues);

                svg.attr('transform', 'translate(' + 25 + ',' + 0 + ')')
                    .append('g')
                    .attr('class', 'y axis')
                    .attr('transform', 'translate(' + 0 + ',' + $scope.cellHeight / 2 + ')')
                    .call(yAxis);
            }

            getDataValues(data);

            function zoomed() {
                var s = d3.event.scale;

                if ($scope.enableReveal) {
                    if (s > 3) {
                        revealData();
                    } else {
                        hideData();
                    }
                }
                if (s === 1) {
                    if ($scope.showAxes) {
                        zoom.translate([25, 0]);
                    } else {
                        zoom.translate([0, 0]);
                    }
                }
                svg.attr('transform', 'translate(' + zoom.translate() + ')scale(' + d3.event.scale + ')');
            }

            $scope.loading = false;
        };

        var dragOffsetX = 0,
            dragOffsetY = 0,
            clickOffsetX = 0,
            clickOffsetY = 0;

        var drag = d3.behavior.drag()
            .on('dragstart', function () {
                // track offsetX and offsetY to distinguish between drag and click
                dragOffsetX = d3.event.sourceEvent.layerX;
                dragOffsetY = d3.event.sourceEvent.layerY;
            });

        var getCellFill = function (d) {
            if (d && d.status) {
                return d.status.getCellFill();
            }
            return 'none';
        };

        var getCellText = function (d) {
            if (d) {
                return d.getCellText();
            }
        };

        var getCellPauseResume = function (d) {
            if (d && d.status) {
                return d.status.getCellPauseResume();
            }
        };

        var getCellActivityTotal = function (d) {
            if (d && d.status) {
                return d.status.getCellActivityTotal();
            }
        };

        var getCellTitle = function (d) {
            if (d) {
                return d.getCellTitle();
            }
        };

        var getCellError = function (d) {
            if (d && d.status) {
                return d.status.getCellError();
            }
            return 'Failed: Unavailable';
        };

        var getCellTotal = function (d) {
            if (d && d.status) {
                return d.status.getCellTotal();
            }
            return 'Completed: Unavailable';
        };

        var getCellStatus = function (d) {
            if (d && d.status) {
                if (d.toString() === 'Node') {
                    return d.status.getCellStatus();
                }
            }
            return 'Status Unavailable';
        };

        var getCellJobs = function (d) {
            if (d && d.status) {
                if (d.toString() === 'Node') {
                    return d.status.getCellJobs();
                }
            }
        };

        var getCellFailures = function (d) {
            if (d && d.status) {
                if (d.toString() === 'JobType') {
                    return d.status.getCellFailures();
                }
            }
        };

        var cellClickHandler = function (target) {
            // track offsetX and offsetY to distinguish between drag and click
            clickOffsetX = d3.event.layerX;
            clickOffsetY = d3.event.layerY;
            if (dragOffsetX === clickOffsetX && dragOffsetY === clickOffsetY) {
                // offsets are the same; no dragging occurred; process as click event
                $scope.$apply(function () {
                    if (target.toString() === 'JobType') {
                        $location.path('/jobs').search('job_type_id', target.id).search('status', target.status.has_running.status);
                    } else if (target.toString() === 'Node') {
                        $location.path('/nodes/' + target.id);
                    }
                });
            }
        };

        var update = function () {
            // DATA JOIN
            // Join new data with old elements, if any.
            if ($scope.enableTooltip) {
                var containerGroup = svg.selectAll('.cell-group')
                    .data($scope.gridData, function (d) { return d.coords; })
                    .on('mouseover', tip.show)
                    .on('mouseout', tip.hide)
                    .on('click', tip.hide);
            } else {
                var containerGroup = svg.selectAll('.cell-group')
                    .data($scope.gridData, function (d) { return d.coords; });
            }

            // UPDATE
            // Update old elements as needed.
            containerGroup.selectAll('.cell')
                .data($scope.gridData, function (d) { return d.coords; })
                .transition()
                .duration(750)
                .style('stroke', function (d) {
                    return d ? '#fff' : 'none';
                })
                .style('fill', function (d) {
                    return getCellFill(d);
                });

            containerGroup.selectAll('.cell-text')
                .data($scope.gridData, function (d) { return d.coords; })
                .html(function (d) {
                    return getCellText(d);
                })
                .attr('y', function (d) {
                    if (d.toString() === 'JobType' && getCellActivityTotal(d) > 0) {
                        return $scope.cellHeight / 2;
                    }
                    return ($scope.cellHeight / 2) + 10;
                });

            containerGroup.selectAll('.cell-total-active')
                .data($scope.gridData, function (d) { return d.coords; })
                .text(function (d) {
                    if (d.toString() === 'JobType') {
                        return getCellActivityTotal(d);
                    }
                });

            containerGroup.selectAll('.cell-pause-resume-icon')
                .data($scope.gridData, function (d) { return d.coords; })
                .html(function (d) {
                    return getCellPauseResume(d);
                });

            containerGroup.selectAll('.cell-title')
                .data($scope.gridData, function (d) { return d.coords; })
                .html(function (d) {
                    return getCellTitle(d);
                });

            containerGroup.selectAll('.cell-error')
                .data($scope.gridData, function (d) { return d.coords; })
                .text(function (d) {
                    return getCellError(d, true);
                });

            containerGroup.selectAll('.cell-total')
                .data($scope.gridData, function (d) { return d.coords; })
                .text(function (d) {
                    return getCellTotal(d);
                });

            containerGroup.selectAll('.cell-status')
                .data($scope.gridData, function (d) { return d.coords; })
                .text(function (d) {
                    return getCellStatus(d);
                });

            containerGroup.selectAll('.cell-jobs')
                .data($scope.gridData, function (d) { return d.coords; })
                .html(function (d) {
                    return getCellJobs(d);
                });

            containerGroup.selectAll('.cell-overlay')
                .data($scope.gridData, function (d) { return d.coords; })
                .on('click', function (target) {
                    cellClickHandler(target);
                });

            // ENTER
            // Create new elements as needed.
            var cellGroup = containerGroup.enter()
                .append('g')
                .attr('class', 'cell-group');

            cellGroup.append('rect')
                .attr('class', 'cell')
                .attr('width', $scope.cellWidth)
                .attr('height', $scope.cellHeight)
                .style('fill', function (d) {
                    return getCellFill(d);
                })
                .style('stroke', function (d) {
                    return d ? '#fff' : 'none';
                })
                .transition()
                .duration(750);

            cellGroup.append('text')
                .attr('class', 'cell-text')
                .html(function (d) {
                    return getCellText(d);
                })
                .attr('text-anchor', 'middle')
                .attr('x', $scope.cellWidth / 2)
                .attr('y', function (d) {
<<<<<<< HEAD
                    if (d.toString() === 'JobType' && getCellActivityTotal(d) > 0) {
                        return $scope.cellHeight / 2;
                    }
                    return ($scope.cellHeight / 2) + 10;
=======
                    if (d.toString() === 'JobType') {
                        return ($scope.cellHeight / 2) + 8;
                    }
                    return $scope.cellHeight / 2;
                })
                .style('font-size', function (d) {
                    if (d.toString() === 'Node') {
                        return $scope.scale * 8 + 'px';
                    }
                    return '';
>>>>>>> f923411a
                })
                .style('display', $scope.enableReveal ? 'block' : 'none');

            cellGroup.append('text')
                .attr('class', 'cell-total-active')
                .text(function (d) {
                    if (d.toString() === 'JobType') {
                        return getCellActivityTotal(d);
                    }
                })
                .attr('text-anchor', 'middle')
                .attr('x', $scope.cellWidth / 2)
                .attr('y', $scope.cellHeight - 5)
                .style('display', $scope.enableReveal ? 'block' : 'none');

            var detail = cellGroup.append('text')
                .attr('class', 'cell-text-detail')
                .attr('text-anchor', 'middle')
                .attr('x', $scope.cellWidth / 2)
                .attr('y', Math.floor($scope.cellHeight *.15)) // 15% from top of cell
                .attr('dy', 0)
                .style('display', $scope.enableReveal ? 'none' : 'block');

            detail.append('tspan')
                .attr('class', 'cell-title')
                .attr('text-anchor', 'middle')
                .attr('x', $scope.cellWidth / 2)
                .attr('y', Math.floor($scope.cellHeight * .15)) // 15% from top of cell
                .attr('dy', 0)
                .style('font-size', cellFontSm * scale + 'em')
                .html(function (d) {
                    return getCellTitle(d);
                })
                .call(wrap);

            detail.append('tspan')
                .attr('class', 'cell-error')
                .attr('text-anchor', 'middle')
                .attr('x', $scope.cellWidth / 2)
                .attr('y', Math.floor($scope.cellHeight *.3)) // 30% from top of cell
                .attr('dy', 0)
                .style('font-size', cellFontSm * scale + 'em')
                .text(function (d) {
                    return getCellError(d);
                })
                .call(wrap);

            detail.append('tspan')
                .attr('class', 'cell-total')
                .attr('text-anchor', 'middle')
                .attr('x', $scope.cellWidth / 2)
                .attr('y', Math.floor($scope.cellHeight *.4)) // 40% from top of cell
                .attr('dy', 0)
                .style('font-size', cellFontSm * scale + 'em')
                .text(function (d) {
                    return getCellTotal(d);
                })
                .call(wrap);

            detail.append('tspan')
                .attr('class', 'cell-status')
                .attr('text-anchor', 'middle')
                .attr('x', $scope.cellWidth / 2)
                .attr('y', Math.floor($scope.cellHeight * .55)) // 55% from top of cell
                .attr('dy', 0)
                .style('font-size', cellFontLg * scale + 'em')
                .text(function (d) {
                    return getCellStatus(d);
                });

            detail.append('tspan')
                .attr('class', 'cell-jobs')
                .attr('text-anchor', 'middle')
                .attr('x', $scope.cellWidth / 2)
                .attr('y', Math.floor($scope.cellHeight * .75)) // 75% from top of cell
                .attr('dy', 0)
                .style('font-size', cellFontSm * scale + 'em')
                .html(function (d) {
                    return getCellJobs(d);
                })
                .call(wrap);

            cellGroup.append('rect')
                .attr('class', 'cell-overlay')
                .attr('width', $scope.cellWidth)
                .attr('height', $scope.cellHeight)
                .on('mouseover', function () {
                    d3.select(d3.select(this)[0][0].parentElement.children[0])
                        .style('fill-opacity', '0.75');
                })
                .on('mouseout', function () {
                    d3.select(d3.select(this)[0][0].parentElement.children[0])
                        .style('fill-opacity', '1.0');
                })
                .on('click', function (d) {
                    cellClickHandler(d);
                })
                .call(drag);

            if ($scope.user && $scope.user.is_admin) {
                cellGroup.append('text')
                    .attr('class', 'cell-pause-resume-icon')
                    .html(function (d) {
                        return getCellPauseResume(d);
                    })
                    .attr('text-anchor', 'start')
                    .attr('x', $scope.enableReveal ? 2 : 5)
                    .attr('y', $scope.enableReveal ? $scope.scale * 8 : 20)
                    .style('display', $scope.enableReveal ? 'none' : 'block')
                    .style('font-size', $scope.enableReveal ? $scope.scale * 7 + 'px' : '1.3em')
                    .on('mouseover', function () {
                        d3.select(this)
                            .style('cursor', 'pointer')
                            .style('fill', scaleConfig.colors.chart_blue);
                    })
                    .on('mouseout', function () {
                        d3.select(this)
                            .style('fill', 'white');
                    })
                    .on('click', function (target) {
                        var pauseResume = function () {
                            var targetData = {};
                            if (target && target.status) {
                                targetData = target;
                                targetData.status.pauseResumeCell($scope.pauseReason).then(function (updatedData) {
                                    if (targetData.toString() === 'Node') {
                                        // update target data values
                                        targetData.is_paused = updatedData.is_paused;
                                        targetData.pause_reason = updatedData.pause_reason;
                                        targetData.status.node = updatedData;
                                        $rootScope.$broadcast('updateNodeHealth');
                                    }
                                    // update grid cell
                                    updateCellFill();
                                    updatePauseResume();
                                    updateCellStatus();
                                });
                            }
                        };

                        // only prompt for reason when pausing (not resuming)
                        if (!target.is_paused) {
                            var modalInstance = $uibModal.open({
                                animation: true,
                                templateUrl: 'pauseDialog.html',
                                scope: $scope
                            });

                            modalInstance.result.then(function () {
                                pauseResume();
                            });
                        } else {
                            pauseResume();
                        }
                    });
            }

            // ENTER + UPDATE
            // Appending to the enter selection expands the update selection to include
            // entering elements; so, operations on the update selection after appending to
            // the enter selection will apply to both entering and updating nodes.
            containerGroup.transition()
                .duration(750)
                .attr('transform', function (d) {
                    return 'translate(' + d.coords + ')';
                });

            var updateCellFill = function () {
                containerGroup.selectAll('.cell')
                    .transition()
                    .duration(250)
                    .style('stroke', function (d) {
                        return d ? '#fff' : 'none';
                    })
                    .style('fill', function (d) {
                        return getCellFill(d);
                    });
            };

            var updatePauseResume = function () {
                containerGroup.selectAll('.cell-pause-resume-icon')
                    .html(function (d) {
                        return getCellPauseResume(d);
                    });
            };

            var updateCellStatus = function () {
                containerGroup.selectAll('.cell-status')
                    .text(function (d) {
                        return getCellStatus(d);
                    });
            };

            // EXIT
            // Remove old elements as needed.
            containerGroup.exit()
                .attr('class', 'cell-exit')
                .transition()
                .duration(750)
                .attr('transform', 'translate(0,0)')
                .remove();

            function wrap (text, width) {
                text.each(function () {
                    var text = d3.select(this),
                        words = text.text().split(/\s+/).reverse(),
                        word,
                        line = [],
                        lineNumber = 0,
                        lineHeight = 1.1,
                        y = text.attr('y'),
                        dy = parseFloat(text.attr('dy')),
                        tspan = text.text(null).append('tspan').attr('x', $scope.cellWidth / 2).attr('y', y).attr('dy', dy + 'em');
                    while (word = words.pop()) {
                        if (word !== 'undefined') {
                            line.push(word);
                            tspan.text(line.join(' '));
                            if (tspan.node().getComputedTextLength() > ($scope.cellWidth - 10)) {
                                line.pop();
                                tspan.text(line.join(' '));
                                line = [word];
                                tspan = text.append('tspan').attr('x', $scope.cellWidth / 2).attr('y', y).attr('dy', ++lineNumber * lineHeight + dy + 'em').text(word);
                            }
                        }
                    }
                });
            }
        };

        $scope.$watch('data', function (data) {
            if (_.keys(data).length > 0) {
                $('.grid-chart').empty();
                initialize(data);
            }
        });

        $scope.$on('redrawGrid', function (event, data) {
            getDataValues(data);
        });
    });
})();<|MERGE_RESOLUTION|>--- conflicted
+++ resolved
@@ -392,14 +392,11 @@
                 .attr('text-anchor', 'middle')
                 .attr('x', $scope.cellWidth / 2)
                 .attr('y', function (d) {
-<<<<<<< HEAD
-                    if (d.toString() === 'JobType' && getCellActivityTotal(d) > 0) {
-                        return $scope.cellHeight / 2;
-                    }
-                    return ($scope.cellHeight / 2) + 10;
-=======
                     if (d.toString() === 'JobType') {
-                        return ($scope.cellHeight / 2) + 8;
+                        if (getCellActivityTotal(d) > 0) {
+                            return $scope.cellHeight / 2;
+                        }
+                        return ($scope.cellHeight / 2) + 10;
                     }
                     return $scope.cellHeight / 2;
                 })
@@ -408,7 +405,6 @@
                         return $scope.scale * 8 + 'px';
                     }
                     return '';
->>>>>>> f923411a
                 })
                 .style('display', $scope.enableReveal ? 'block' : 'none');
 
